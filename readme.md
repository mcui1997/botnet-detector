--- conflicted
+++ resolved
@@ -1,4 +1,3 @@
-<<<<<<< HEAD
 # IoT Botnet Detection: Machine Learning vs Deep Learning Comparison
 
 ## Project Overview
@@ -189,123 +188,4 @@
 
 ## Conclusion
 
-This implementation provides a comprehensive comparison of ML and DL approaches for IoT botnet detection, demonstrating that traditional machine learning with proper feature engineering often outperforms deep learning on structured network traffic data, particularly when data leakage is properly prevented and realistic evaluation conditions are maintained.
-=======
-
-# IoT Botnet Detection System
-
-## 🎯 Project Overview
-
-This project compares **Machine Learning (ML)** and **Deep Learning (DL)** approaches for detecting IoT botnet behavior in network traffic. The goal is to determine which method performs better for cybersecurity threat detection in IoT environments.
-
-## 🔬 Research Question
-
-**Does deep learning actually outperform traditional machine learning for IoT botnet detection, given their different architectural approaches?**
-
-## 📊 Dataset
-
-- **Primary Dataset**: [Bot IoT Dataset](https://www.unsw.adfa.edu.au/unsw-canberra-cyber/cybersecurity/ADFA-NB15-Datasets/)
-- **Data Type**: Network traffic features from IoT devices
-- **Task**: Binary classification (Botnet vs Normal traffic)
-
-## 🛠️ Methodology
-
-### **Machine Learning Approach**
-- **Focus**: Heavy feature engineering and traditional algorithms
-- **Techniques**: 
-  - PCA dimensionality reduction
-  - Standard scaling and normalization
-  - Feature selection methods
-  - Mathematical transforms
-- **Algorithms**: Random Forest, Gradient Boosting, SVM, Logistic Regression
-
-### **Deep Learning Approach**
-- **Focus**: Neural networks with raw data processing
-- **Architecture**: Multi-layer feedforward neural network
-- **Features**: 
-  - Raw data input (minimal preprocessing)
-  - Automatic feature learning
-  - Dropout regularization
-  - Optimized hyperparameters
-
-## 🎯 Evaluation Strategy
-
-1. **Training Performance**: Compare models on validation data
-2. **Generalization**: Test both models on completely unseen data
-3. **Metrics**: Accuracy, Precision, Recall, F1-Score
-4. **Final Assessment**: 10% of grade based on best model's performance on unseen data
-
-## 🚀 How to Run
-
-### Prerequisites
-```bash
-pip install -r requirements.txt
-```
-
-### Launch Application
-```bash
-streamlit run app.py
-```
-
-### Usage Flow
-1. **📊 Data Tab**: Upload your CSV dataset
-2. **🔧 ML Model Tab**: Configure and train traditional ML model
-3. **🧠 DL Model Tab**: Configure and train neural network
-4. **⚖️ Compare & Test Tab**: Compare performance and test on new data
-
-## 📁 Project Structure
-
-```
-├── app.py              # Main Streamlit application
-├── styles.css          # Custom CSS styling
-├── requirements.txt    # Python dependencies
-└── README.md          # This file
-```
-
-## 🎨 Features
-
-- **Interactive Web Interface**: Clean, professional Streamlit app
-- **Real-time Training**: Watch models train with progress indicators
-- **Performance Comparison**: Side-by-side metric comparisons
-- **Model Testing**: Upload new data to test generalization
-- **Automatic Export**: Trained models saved as `.pkl` and `.h5` files
-
-## 📈 Expected Outcomes
-
-- **Performance Comparison**: Quantitative analysis of ML vs DL effectiveness
-- **Insights**: Understanding which approach works better for IoT security
-- **Model Artifacts**: Exportable trained models for deployment
-- **Documentation**: Complete analysis workflow and results
-
-## 🔧 Technical Implementation
-
-- **Frontend**: Streamlit web application
-- **ML Libraries**: Scikit-learn, Pandas, NumPy
-- **DL Framework**: TensorFlow/Keras
-- **Visualization**: Plotly for interactive charts
-- **Data Processing**: Pandas for data manipulation
-
-## 📋 Assignment Requirements Met
-
-✅ **Analytic Development Process**: Structured ML and DL workflows  
-✅ **Feature Engineering**: PCA, scaling, transforms for ML model  
-✅ **Raw Data Processing**: Direct neural network input for DL model  
-✅ **Model Optimization**: Hyperparameter tuning for both approaches  
-✅ **Performance Comparison**: Comprehensive metric evaluation  
-✅ **Unseen Data Testing**: Model generalization assessment  
-✅ **Model Export**: Automatic saving of trained models  
-✅ **Interactive Demo**: Video-ready Streamlit interface  
-
-## 🎥 Demo
-
-The application includes a complete workflow demonstration showing:
-- Data upload and preprocessing
-- Model training processes
-- Performance comparisons
-- Testing on unseen data
-- Final results and model selection
-
----
-
-*This project demonstrates the practical application of both traditional machine learning and modern deep learning techniques for cybersecurity in IoT environments.*
->>>>>>> 696db401
+This implementation provides a comprehensive comparison of ML and DL approaches for IoT botnet detection, demonstrating that traditional machine learning with proper feature engineering often outperforms deep learning on structured network traffic data, particularly when data leakage is properly prevented and realistic evaluation conditions are maintained.